--- conflicted
+++ resolved
@@ -187,7 +187,6 @@
     a.isRight should equal (true)
   }
 
-<<<<<<< HEAD
   it should "allow specifying a limit without a request" in {
     val mf = loadManifest("/nelson/manifest.v1.limit-without-request.yml")
     mf.isRight should equal (true)
@@ -203,10 +202,7 @@
     hasError(mf, "Invalid memory request, request must be <= 512.0 but is 1024.0")
   }
 
-  def hasError[A](mf: Throwable \/ Manifest, slice: String) = {
-=======
   def hasError[A](mf: Either[Throwable, Manifest], slice: String) = {
->>>>>>> 797beaac
     mf.swap.exists { err =>
       val msg = err.getMessage
       msg.containsSlice(slice)
