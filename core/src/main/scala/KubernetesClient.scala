package nelson

import nelson.Datacenter.StackName
import nelson.Manifest.{EnvironmentVariable, HealthCheck => HealthProbe, Plan, Ports, Port}
import nelson.docker.Docker.Image
import nelson.health._

import argonaut._
import argonaut.Argonaut._
<<<<<<< HEAD

import cats.effect.{Effect, IO}

import journal.Logger

=======
>>>>>>> cb51d8b6
import org.http4s.AuthScheme
import org.http4s.Credentials.Token
import org.http4s.Uri
import org.http4s.{Method, Request}
import org.http4s.argonaut._
import org.http4s.client.Client
import org.http4s.headers.Authorization

import scalaz.{Foldable, Monoid}
import scalaz.Scalaz._

<<<<<<< HEAD
=======
import nelson.Datacenter.StackName
import nelson.Manifest.{EnvironmentVariable, HealthCheck => HealthProbe, Plan, Ports, Port}
import nelson.docker.Docker.Image
import nelson.health._

sealed abstract class KubernetesVersion extends Product with Serializable

object KubernetesVersion {
  final case object `1.6` extends KubernetesVersion
  final case object `1.7` extends KubernetesVersion
  final case object `1.8` extends KubernetesVersion

  def fromString(s: String): Option[KubernetesVersion] = s match {
    case "1.6" => Some(`1.6`)
    case "1.7" => Some(`1.7`)
    case "1.8" => Some(`1.8`)
    case _     => None
  }
}

>>>>>>> cb51d8b6
/**
 * A bare bones Kubernetes client used for impelementing a Kubernetes
 * [[nelson.scheduler.SchedulerOp]] and [[nelson.loadbalancers.LoadBalancerOp]].
 *
 * This should really be a proper library.. at some point.
 *
 * See: https://kubernetes.io/docs/api-reference/v1.8/
 */
<<<<<<< HEAD
final class KubernetesClient(endpoint: Uri, client: Client[IO], serviceAccountToken: String) {
=======
final class KubernetesClient(version: KubernetesVersion, endpoint: Uri, client: Client, serviceAccountToken: String) {
>>>>>>> cb51d8b6
  import KubernetesClient.cascadeDeletionPolicy
  import KubernetesJson._
  import KubernetesVersion._

  def createDeployment(namespace: String, stackName: StackName, image: Image, plan: Plan, ports: Option[Ports]): IO[Json] = {
    val json = KubernetesJson.deployment(namespace,stackName, image, plan, ports)
    val request = addCreds(Request(Method.POST, deploymentUri(namespace)))
    client.expect[Json](request.withBody(json))
  }

  def createService(namespace: String, stackName: StackName, ports: Option[Ports]): IO[Json] = {
    val json = KubernetesJson.service(namespace, stackName, ports)
    val request = addCreds(Request(Method.POST, serviceUri(namespace)))
    client.expect[Json](request.withBody(json))
  }

  def createCronJob(namespace: String, stackName: StackName, image: Image, plan: Plan, cronExpr: String): IO[Json] = {
    val json = KubernetesJson.cronJob(namespace, stackName, image, plan, cronExpr)
    val request = addCreds(Request(Method.POST, cronJobUri(namespace)))
    client.expect[Json](request.withBody(json))
  }

  def createJob(namespace: String, stackName: StackName, image: Image, plan: Plan): IO[Json] = {
    val json = KubernetesJson.job(namespace, stackName, image, plan)
    val request = addCreds(Request(Method.POST, jobUri(namespace)))
    client.expect[Json](request.withBody(json))
  }

  def deleteDeployment(namespace: String, name: String): IO[Json] = {
    val request = addCreds(Request(Method.DELETE, deploymentUri(namespace) / name))
    client.expect[Json](request.withBody(cascadeDeletionPolicy))
  }

  def deleteService(namespace: String, name: String): IO[Json] = {
    val request = addCreds(Request(Method.DELETE, serviceUri(namespace) / name))
    client.expect[Json](request.withBody(cascadeDeletionPolicy))
  }

  def deleteCronJob(namespace: String, name: String): IO[Json] = {
    val request = addCreds(Request(Method.DELETE, cronJobUri(namespace) / name))
    client.expect[Json](request.withBody(cascadeDeletionPolicy))
  }

  def deleteJob(namespace: String, name: String): IO[Json] = {
    val request = addCreds(Request(Method.DELETE, jobUri(namespace) / name))
    client.expect[Json](request.withBody(cascadeDeletionPolicy))
  }

  def deploymentSummary(namespace: String, name: String): IO[DeploymentStatus] = {
    val request = addCreds(Request(Method.GET, deploymentUri(namespace) / name / "status"))
    client.expect[DeploymentStatus](request)(jsonOf[IO, DeploymentStatus])
  }

  def cronJobSummary(namespace: String, name: String): IO[JobStatus] = {
    // CronJob status doesn't give very useful information so we leverage Nelson-specific
    // information (the stackName label applied to cron jobs deployed by Nelson) to get status information
    val selector = s"stackName=${name}"
    val selectedUri = jobUri(namespace).withQueryParam("labelSelector", selector)
    val request = addCreds(Request(Method.GET, selectedUri))

    val decoder: DecodeJson[List[JobStatus]] = DecodeJson(c => (c --\ "items").as[List[JobStatus]])
    client.expect[List[JobStatus]](request)(jsonOf(Effect[IO], decoder)).map((jss: List[JobStatus])=> Foldable[List].fold(jss))
  }

  def jobSummary(namespace: String, name: String): IO[JobStatus] = {
    val request = addCreds(Request(Method.GET, jobUri(namespace) / name / "status"))
    client.expect[JobStatus](request)(jsonOf[IO, JobStatus])
  }

  def listPods(namespace: String, labelSelectors: Map[String, String]): IO[List[HealthStatus]] = {
    val selectors = labelSelectors.map { case (k, v) => s"${k}=${v}"}.mkString(",")
    val uri = podUri(namespace).withQueryParam("labelSelector", selectors)
    val request = addCreds(Request(Method.GET, uri))

    implicit val statusDecoder = healthStatusDecoder
    val decoder: DecodeJson[List[HealthStatus]] = DecodeJson(c => (c --\ "items").as[List[HealthStatus]])
    client.expect[List[HealthStatus]](request)(jsonOf(Effect[IO], decoder))
  }

  private def addCreds(req: Request[IO]): Request[IO] =
    req.putHeaders(Authorization(Token(AuthScheme.Bearer, serviceAccountToken)))

  private def podUri(ns: String): Uri =
    endpoint / "api" / "v1" / "namespaces" / ns / "pods"

  private def deploymentUri(ns: String): Uri = {
    val apiVersion = version match {
      case `1.6` => "v1beta1"
      case `1.7` => "v1beta1"
      case `1.8` => "v1beta2"
    }
    endpoint / "apis" / "apps"  / apiVersion / "namespaces" / ns / "deployments"
  }


  private def serviceUri(ns: String): Uri =
    endpoint / "api"  / "v1" / "namespaces" / ns / "services"

  private def cronJobUri(ns: String): Uri = {
    val apiVersion = version match {
      case `1.6` => "v2alpha1"
      case `1.7` => "v2alpha1"
      case `1.8` => "v1beta1"
    }
    endpoint / "apis" / "batch" / apiVersion / "namespaces" / ns / "cronjobs"
  }

  private def jobUri(ns: String): Uri =
    endpoint / "apis" / "batch" / "v1"      / "namespaces" / ns / "jobs"
}

object KubernetesClient {
  // Cascade deletes - deleting a Deployment should delete the associated ReplicaSet and Pods
  // See: https://kubernetes.io/docs/concepts/workloads/controllers/garbage-collection/
  private val cascadeDeletionPolicy = argonaut.Json(
    "kind" := "DeleteOptions",
    "apiVersion" := "v1",
    "propagationPolicy" := "Foreground"
  )
}

object KubernetesJson {
  def deployment(
    namespace: String,
    stackName: StackName,
    image:     Image,
    plan:      Plan,
    ports:     Option[Ports]
  ): Json =
    argonaut.Json(
      "kind"       := "Deployment",
      "metadata"   := argonaut.Json(
        "name"      := stackName.toString,
        "namespace" := namespace,
        "labels"    := argonaut.Json(
          "stackName"   := stackName.toString,
          "serviceName" := stackName.serviceType,
          "version"     := stackName.version.toString,
          "nelson"      := "true"
        )
      ),
      "spec" := argonaut.Json(
        "replicas" := plan.environment.desiredInstances.getOrElse(1),
        "selector" := argonaut.Json(
          "matchLabels" := argonaut.Json("stackName" := stackName.toString)
        ),
        "template" := argonaut.Json(
          "metadata" := argonaut.Json(
            "labels" := argonaut.Json(
              "stackName"   := stackName.toString,
              "serviceName" := stackName.serviceType,
              "version"     := stackName.version.toString,
              "nelson"      := "true"
            )
          ),
          "spec" := argonaut.Json(
            "containers" := List(

              argonaut.Json.jObject(combineJsonObject(JsonObject.fromTraversableOnce(List(
                "name"      := stackName.toString,
                "image"     := image.toString,
                "env"       := plan.environment.bindings,
                "ports"     := containerPortsJson(ports.toList.flatMap(_.nel.list)),
                "resources" := argonaut.Json(
                  "limits" := argonaut.Json(
                    "cpu"    := plan.environment.cpu.getOrElse(0.5),
                    "memory" := s"${plan.environment.memory.getOrElse(512.0)}M"
                  )
                )
              )), livenessProbe(plan.environment.healthChecks)))
            )
          )
        )
      )
    )

  def service(namespace: String, stackName: StackName, ports: Option[Ports]): Json =
    argonaut.Json(
      "kind"       := "Service",
      "metadata"   := argonaut.Json(
        "name"      := stackName.toString,
        "namespace" := namespace,
        "labels"    := argonaut.Json(
          "stackName"   := stackName.toString,
          "serviceName" := stackName.serviceType,
          "version"     := stackName.version.toString,
          "nelson"      := "true"
        )
      ),
      "spec" := argonaut.Json(
        "selector" := argonaut.Json("stackName" := stackName.toString),
        "ports"    := servicePortsJson(ports.toList.flatMap(_.nel.list)),
        "type"     := "ClusterIP"
      )
    )

  def cronJob(
    namespace: String,
    stackName: StackName,
    image:     Image,
    plan:      Plan,
    cronExpr:  String
  ): Json =
    argonaut.Json(
      "kind"       := "CronJob",
      "metadata"   := argonaut.Json(
        "name"      := stackName.toString,
        "namespace" := namespace,
        "labels"    := argonaut.Json(
          "stackName"   := stackName.toString,
          "serviceName" := stackName.serviceType,
          "version"     := stackName.version.toString,
          "nelson"      := "true"
        )
      ),
      "spec" := argonaut.Json(
        "schedule"    := cronExpr,
        "jobTemplate" := argonaut.Json.jObject(jobSpecJson(stackName, image, plan))
      )
    )

  def job(
    namespace: String,
    stackName: StackName,
    image:     Image,
    plan:      Plan
  ): Json =
<<<<<<< HEAD
    argonaut.Json.jObject(combineJsonObject(JsonObject.fromTraversableOnce(List(
      "apiVersion" := "batch/v1",
=======
    argonaut.Json.jObject(combineJsonObject(JsonObject.from(List(
>>>>>>> cb51d8b6
      "kind"       := "Job",
      "metadata"   := argonaut.Json(
        "name"      := stackName.toString,
        "namespace" := namespace,
        "labels"    := argonaut.Json(
          "stackName"   := stackName.toString,
          "serviceName" := stackName.serviceType,
          "version"     := stackName.version.toString,
          "nelson"      := "true"
        )
      )
    )), jobSpecJson(stackName, image, plan)))

  private def jobSpecJson(
    stackName: StackName,
    image:     Image,
    plan:      Plan
  ): JsonObject = {
    val backoffLimit = JsonObject.single("backoffLimit", plan.environment.retries.getOrElse(3).asJson)

    JsonObject.fromTraversableOnce(List(
      "spec" := argonaut.Json.jObject(combineJsonObject(JsonObject.fromTraversableOnce(List(
        "completions"  := plan.environment.desiredInstances.getOrElse(1),
        "template"     := argonaut.Json(
          "metadata" := argonaut.Json(
            "name" := stackName.toString,
            "labels" := argonaut.Json(
              "stackName"   := stackName.toString,
              "serviceName" := stackName.serviceType,
              "version"     := stackName.version.toString,
              "nelson"      := "true"
            )
          ),
          "spec" := argonaut.Json(
            "containers" := List(
              argonaut.Json(
                "name"  := stackName.toString,
                "image" := image.toString,
                "env"   := plan.environment.bindings,
                "resources" := argonaut.Json(
                  "limits" := argonaut.Json(
                    "cpu"    := plan.environment.cpu.getOrElse(0.5),
                    "memory" := s"${plan.environment.memory.getOrElse(512.0)}M"
                  )
                )
              )
            ),
            // See: https://kubernetes.io/docs/concepts/workloads/controllers/jobs-run-to-completion/#pod-backoff-failure-policy
            // This should be "OnFailure" but at the time of this writing this section said:
            // Note: Due to a known issue #54870, when the spec.template.spec.restartPolicy field is set to “OnFailure”,
            // the back-off limit may be ineffective. As a short-term workaround, set the restart policy for the embedded template to “Never”
            // https://github.com/kubernetes/kubernetes/issues/54870
            "restartPolicy" := "Never"
          )
        )
      )), backoffLimit))
    ))
  }

  // HealthChecks in Nelson seem to correspond to Kubernetes liveness probes
  // Kubernetes seems to only support one one liveness probe, so take the first one..
  private def livenessProbe(healthChecks: List[HealthProbe]): JsonObject =
    healthChecks.headOption match {
      case None => JsonObject.empty
      case Some(HealthProbe(_, portRef, _, path, interval, timeout)) =>
        JsonObject.single("livenessProbe", argonaut.Json(
          "httpGet" := argonaut.Json(
            "path" := path.getOrElse("/"),
            "port" := portRef
          ),
          "periodSeconds"  := interval.toSeconds,
          "timeoutSeconds" := timeout.toSeconds
        ))
    }

  // Status seems to be largely undocumented in the K8s docs, so your best bet is to stare at
  // https://github.com/kubernetes/kubernetes/tree/master/api/openapi-spec
  // Recommend using 'jq' for your sanity

  final case class DeploymentStatus(
    availableReplicas:   Option[Int],
    unavailableReplicas: Option[Int]
  )

  object DeploymentStatus {
    implicit val deploymentStatusDecoder: DecodeJson[DeploymentStatus] =
      DecodeJson(c => {
        val status = c --\ "status"
        for {
          availableReplicas   <- (status --\ "availableReplicas").as[Option[Int]]
          unavailableReplicas <- (status --\ "unavailableReplicas").as[Option[Int]]
        } yield DeploymentStatus(availableReplicas, unavailableReplicas)
      })
  }

  final case class JobStatus(
    active:    Option[Int],
    failed:    Option[Int],
    succeeded: Option[Int]
  )

  object JobStatus {
    implicit val jobStatusDecoder: DecodeJson[JobStatus] =
      DecodeJson(c => {
        val status = c --\ "status"
        for {
          active    <- (status --\ "active").as[Option[Int]]
          failed    <- (status --\ "failed").as[Option[Int]]
          succeeded <- (status --\ "succeeded").as[Option[Int]]
        } yield JobStatus(active, failed, succeeded)
      })

    implicit val jobStatusMonoid: Monoid[JobStatus] = new Monoid[JobStatus] {
      def append(f1: JobStatus, f2: => JobStatus): JobStatus =
        JobStatus(
          active =    f1.active    |+| f2.active,
          failed =    f1.failed    |+| f2.failed,
          succeeded = f1.succeeded |+| f2.succeeded
        )

      def zero: JobStatus = JobStatus(None, None, None)
    }
  }

  private def combineJsonObject(x: JsonObject, y: JsonObject): JsonObject =
    JsonObject.fromTraversableOnce(x.toList ++ y.toList)

  private def containerPortsJson(ports: List[Port]): List[Json] =
    ports.map { port =>
      argonaut.Json(
        "name"          := port.ref,
        "containerPort" := port.port
      )
    }

  private def servicePortsJson(ports: List[Port]): List[Json] =
    ports.map { port =>
      argonaut.Json(
        "name"       := port.ref,
        "port"       := port.port,
        "targetPort" := port.port
      )
    }

  val healthStatusDecoder: DecodeJson[HealthStatus] =
    DecodeJson(c =>
      for {
        name        <- (c --\ "metadata" --\ "name").as[String]
        conditions  =  (c --\ "status" --\ "conditions").downAt(readyCondition)
        status      <- (conditions --\ "status").as[String].map(parseReadyCondition)
        details     <- (conditions --\ "message").as[Option[String]]
        node        <- (c --\ "spec" --\ "nodeName").as[String]
      } yield HealthStatus(name, status, node, details)
    )

  private def readyCondition(json: Json): Boolean =
    json.acursor.downField("type").as[String].map(_ == "Ready").toOption.getOrElse(false)

  private def parseReadyCondition(s: String): HealthCheck = s match {
    case "True"  => Passing
    case "False" => Failing
    case _       => Unknown
  }

  private implicit val envVarEncoder: EncodeJson[EnvironmentVariable] =
    EncodeJson { (ev: EnvironmentVariable) =>
      ("name"  := ev.name)  ->:
      ("value" := ev.value) ->:
      jEmptyObject
    }
}<|MERGE_RESOLUTION|>--- conflicted
+++ resolved
@@ -7,14 +7,9 @@
 
 import argonaut._
 import argonaut.Argonaut._
-<<<<<<< HEAD
 
 import cats.effect.{Effect, IO}
 
-import journal.Logger
-
-=======
->>>>>>> cb51d8b6
 import org.http4s.AuthScheme
 import org.http4s.Credentials.Token
 import org.http4s.Uri
@@ -26,13 +21,6 @@
 import scalaz.{Foldable, Monoid}
 import scalaz.Scalaz._
 
-<<<<<<< HEAD
-=======
-import nelson.Datacenter.StackName
-import nelson.Manifest.{EnvironmentVariable, HealthCheck => HealthProbe, Plan, Ports, Port}
-import nelson.docker.Docker.Image
-import nelson.health._
-
 sealed abstract class KubernetesVersion extends Product with Serializable
 
 object KubernetesVersion {
@@ -48,7 +36,6 @@
   }
 }
 
->>>>>>> cb51d8b6
 /**
  * A bare bones Kubernetes client used for impelementing a Kubernetes
  * [[nelson.scheduler.SchedulerOp]] and [[nelson.loadbalancers.LoadBalancerOp]].
@@ -57,11 +44,7 @@
  *
  * See: https://kubernetes.io/docs/api-reference/v1.8/
  */
-<<<<<<< HEAD
-final class KubernetesClient(endpoint: Uri, client: Client[IO], serviceAccountToken: String) {
-=======
-final class KubernetesClient(version: KubernetesVersion, endpoint: Uri, client: Client, serviceAccountToken: String) {
->>>>>>> cb51d8b6
+final class KubernetesClient(version: KubernetesVersion, endpoint: Uri, client: Client[IO], serviceAccountToken: String) {
   import KubernetesClient.cascadeDeletionPolicy
   import KubernetesJson._
   import KubernetesVersion._
@@ -289,12 +272,7 @@
     image:     Image,
     plan:      Plan
   ): Json =
-<<<<<<< HEAD
     argonaut.Json.jObject(combineJsonObject(JsonObject.fromTraversableOnce(List(
-      "apiVersion" := "batch/v1",
-=======
-    argonaut.Json.jObject(combineJsonObject(JsonObject.from(List(
->>>>>>> cb51d8b6
       "kind"       := "Job",
       "metadata"   := argonaut.Json(
         "name"      := stackName.toString,
