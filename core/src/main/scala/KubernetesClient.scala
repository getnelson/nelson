package nelson

import nelson.Datacenter.StackName
import nelson.Manifest.{EnvironmentVariable, HealthCheck => HealthProbe, Plan, Ports, Port}
import nelson.docker.Docker.Image
import nelson.health._

import argonaut._
import argonaut.Argonaut._

import cats.effect.{Effect, IO}

import org.http4s.AuthScheme
import org.http4s.Credentials.Token
import org.http4s.Uri
import org.http4s.{Method, Request}
import org.http4s.argonaut._
import org.http4s.client.Client
import org.http4s.headers.Authorization

import scalaz.{Foldable, Monoid}
import scalaz.Scalaz._

<<<<<<< HEAD
import nelson.Datacenter.StackName
import nelson.Manifest.{EnvironmentVariable, HealthCheck => HealthProbe, ResourceSpec, Plan, Ports, Port}
import nelson.docker.Docker.Image
import nelson.health._
=======
sealed abstract class KubernetesVersion extends Product with Serializable

object KubernetesVersion {
  final case object `1.6` extends KubernetesVersion
  final case object `1.7` extends KubernetesVersion
  final case object `1.8` extends KubernetesVersion

  def fromString(s: String): Option[KubernetesVersion] = s match {
    case "1.6" => Some(`1.6`)
    case "1.7" => Some(`1.7`)
    case "1.8" => Some(`1.8`)
    case _     => None
  }
}
>>>>>>> 797beaac

/**
 * A bare bones Kubernetes client used for impelementing a Kubernetes
 * [[nelson.scheduler.SchedulerOp]] and [[nelson.loadbalancers.LoadBalancerOp]].
 *
 * This should really be a proper library.. at some point.
 *
 * See: https://kubernetes.io/docs/api-reference/v1.8/
 */
final class KubernetesClient(version: KubernetesVersion, endpoint: Uri, client: Client[IO], serviceAccountToken: String) {
  import KubernetesClient.cascadeDeletionPolicy
  import KubernetesJson._
  import KubernetesVersion._

  def createDeployment(namespace: String, stackName: StackName, image: Image, plan: Plan, ports: Option[Ports]): IO[Json] = {
    val json = KubernetesJson.deployment(namespace,stackName, image, plan, ports)
    val request = addCreds(Request(Method.POST, deploymentUri(namespace)))
    client.expect[Json](request.withBody(json))
  }

  def createService(namespace: String, stackName: StackName, ports: Option[Ports]): IO[Json] = {
    val json = KubernetesJson.service(namespace, stackName, ports)
    val request = addCreds(Request(Method.POST, serviceUri(namespace)))
    client.expect[Json](request.withBody(json))
  }

  def createCronJob(namespace: String, stackName: StackName, image: Image, plan: Plan, cronExpr: String): IO[Json] = {
    val json = KubernetesJson.cronJob(namespace, stackName, image, plan, cronExpr)
    val request = addCreds(Request(Method.POST, cronJobUri(namespace)))
    client.expect[Json](request.withBody(json))
  }

  def createJob(namespace: String, stackName: StackName, image: Image, plan: Plan): IO[Json] = {
    val json = KubernetesJson.job(namespace, stackName, image, plan)
    val request = addCreds(Request(Method.POST, jobUri(namespace)))
    client.expect[Json](request.withBody(json))
  }

  def deleteDeployment(namespace: String, name: String): IO[Json] = {
    val request = addCreds(Request(Method.DELETE, deploymentUri(namespace) / name))
    client.expect[Json](request.withBody(cascadeDeletionPolicy))
  }

  def deleteService(namespace: String, name: String): IO[Json] = {
    val request = addCreds(Request(Method.DELETE, serviceUri(namespace) / name))
    client.expect[Json](request.withBody(cascadeDeletionPolicy))
  }

  def deleteCronJob(namespace: String, name: String): IO[Json] = {
    val request = addCreds(Request(Method.DELETE, cronJobUri(namespace) / name))
    client.expect[Json](request.withBody(cascadeDeletionPolicy))
  }

  def deleteJob(namespace: String, name: String): IO[Json] = {
    val request = addCreds(Request(Method.DELETE, jobUri(namespace) / name))
    client.expect[Json](request.withBody(cascadeDeletionPolicy))
  }

  def deploymentSummary(namespace: String, name: String): IO[DeploymentStatus] = {
    val request = addCreds(Request(Method.GET, deploymentUri(namespace) / name / "status"))
    client.expect[DeploymentStatus](request)(jsonOf[IO, DeploymentStatus])
  }

  def cronJobSummary(namespace: String, name: String): IO[JobStatus] = {
    // CronJob status doesn't give very useful information so we leverage Nelson-specific
    // information (the stackName label applied to cron jobs deployed by Nelson) to get status information
    val selector = s"stackName=${name}"
    val selectedUri = jobUri(namespace).withQueryParam("labelSelector", selector)
    val request = addCreds(Request(Method.GET, selectedUri))

    val decoder: DecodeJson[List[JobStatus]] = DecodeJson(c => (c --\ "items").as[List[JobStatus]])
    client.expect[List[JobStatus]](request)(jsonOf(Effect[IO], decoder)).map((jss: List[JobStatus])=> Foldable[List].fold(jss))
  }

  def jobSummary(namespace: String, name: String): IO[JobStatus] = {
    val request = addCreds(Request(Method.GET, jobUri(namespace) / name / "status"))
    client.expect[JobStatus](request)(jsonOf[IO, JobStatus])
  }

  def listPods(namespace: String, labelSelectors: Map[String, String]): IO[List[HealthStatus]] = {
    val selectors = labelSelectors.map { case (k, v) => s"${k}=${v}"}.mkString(",")
    val uri = podUri(namespace).withQueryParam("labelSelector", selectors)
    val request = addCreds(Request(Method.GET, uri))

    implicit val statusDecoder = healthStatusDecoder
    val decoder: DecodeJson[List[HealthStatus]] = DecodeJson(c => (c --\ "items").as[List[HealthStatus]])
    client.expect[List[HealthStatus]](request)(jsonOf(Effect[IO], decoder))
  }

  private def addCreds(req: Request[IO]): Request[IO] =
    req.putHeaders(Authorization(Token(AuthScheme.Bearer, serviceAccountToken)))

  private def podUri(ns: String): Uri =
    endpoint / "api" / "v1" / "namespaces" / ns / "pods"

  private def deploymentUri(ns: String): Uri = {
    val apiVersion = version match {
      case `1.6` => "v1beta1"
      case `1.7` => "v1beta1"
      case `1.8` => "v1beta2"
    }
    endpoint / "apis" / "apps"  / apiVersion / "namespaces" / ns / "deployments"
  }


  private def serviceUri(ns: String): Uri =
    endpoint / "api"  / "v1" / "namespaces" / ns / "services"

  private def cronJobUri(ns: String): Uri = {
    val apiVersion = version match {
      case `1.6` => "v2alpha1"
      case `1.7` => "v2alpha1"
      case `1.8` => "v1beta1"
    }
    endpoint / "apis" / "batch" / apiVersion / "namespaces" / ns / "cronjobs"
  }

  private def jobUri(ns: String): Uri =
    endpoint / "apis" / "batch" / "v1"      / "namespaces" / ns / "jobs"
}

object KubernetesClient {
  // Cascade deletes - deleting a Deployment should delete the associated ReplicaSet and Pods
  // See: https://kubernetes.io/docs/concepts/workloads/controllers/garbage-collection/
  private val cascadeDeletionPolicy = argonaut.Json(
    "kind" := "DeleteOptions",
    "apiVersion" := "v1",
    "propagationPolicy" := "Foreground"
  )
}

object KubernetesJson {
  val defaultCPU = 0.5
  val defaultMemory = 512

  def resources(cpu: ResourceSpec, memory: ResourceSpec): JsonObject = {
    val (cpuRequest, cpuLimit) = cpu.fold(
      (defaultCPU, defaultCPU),
      limit => (limit, limit),
      (request, limit) => (request, limit)
    )
    val (memoryRequest, memoryLimit) = memory.fold(
      (s"${defaultMemory}M", s"${defaultMemory}M"),
      limit => (s"${limit}M", s"${limit}M"),
      (request, limit) => (s"${request}M", s"${limit}M")
    )

    JsonObject.single("resources", argonaut.Json(
      "requests" := argonaut.Json(
        "cpu"    := cpuRequest,
        "memory" := memoryRequest
      ),
      "limits" := argonaut.Json(
        "cpu"    := cpuLimit,
        "memory" := memoryLimit
      )
    ))
  }

  def deployment(
    namespace: String,
    stackName: StackName,
    image:     Image,
    plan:      Plan,
    ports:     Option[Ports]
  ): Json =
    argonaut.Json(
      "kind"       := "Deployment",
      "metadata"   := argonaut.Json(
        "name"      := stackName.toString,
        "namespace" := namespace,
        "labels"    := argonaut.Json(
          "stackName"   := stackName.toString,
          "serviceName" := stackName.serviceType,
          "version"     := stackName.version.toString,
          "nelson"      := "true"
        )
      ),
      "spec" := argonaut.Json(
        "replicas" := plan.environment.desiredInstances.getOrElse(1),
        "selector" := argonaut.Json(
          "matchLabels" := argonaut.Json("stackName" := stackName.toString)
        ),
        "template" := argonaut.Json(
          "metadata" := argonaut.Json(
            "labels" := argonaut.Json(
              "stackName"   := stackName.toString,
              "serviceName" := stackName.serviceType,
              "version"     := stackName.version.toString,
              "nelson"      := "true"
            )
          ),
          "spec" := argonaut.Json(
            "containers" := List(

<<<<<<< HEAD
              argonaut.Json.jObject(combineJsonObject(combineJsonObject(JsonObject.from(List(
=======
              argonaut.Json.jObject(combineJsonObject(JsonObject.fromTraversableOnce(List(
>>>>>>> 797beaac
                "name"      := stackName.toString,
                "image"     := image.toString,
                "env"       := plan.environment.bindings,
                "ports"     := containerPortsJson(ports.toList.flatMap(_.nel.list))
              )), resources(plan.environment.cpu, plan.environment.memory)), livenessProbe(plan.environment.healthChecks)))
            )
          )
        )
      )
    )

  def service(namespace: String, stackName: StackName, ports: Option[Ports]): Json =
    argonaut.Json(
      "kind"       := "Service",
      "metadata"   := argonaut.Json(
        "name"      := stackName.toString,
        "namespace" := namespace,
        "labels"    := argonaut.Json(
          "stackName"   := stackName.toString,
          "serviceName" := stackName.serviceType,
          "version"     := stackName.version.toString,
          "nelson"      := "true"
        )
      ),
      "spec" := argonaut.Json(
        "selector" := argonaut.Json("stackName" := stackName.toString),
        "ports"    := servicePortsJson(ports.toList.flatMap(_.nel.list)),
        "type"     := "ClusterIP"
      )
    )

  def cronJob(
    namespace: String,
    stackName: StackName,
    image:     Image,
    plan:      Plan,
    cronExpr:  String
  ): Json =
    argonaut.Json(
      "kind"       := "CronJob",
      "metadata"   := argonaut.Json(
        "name"      := stackName.toString,
        "namespace" := namespace,
        "labels"    := argonaut.Json(
          "stackName"   := stackName.toString,
          "serviceName" := stackName.serviceType,
          "version"     := stackName.version.toString,
          "nelson"      := "true"
        )
      ),
      "spec" := argonaut.Json(
        "schedule"    := cronExpr,
        "jobTemplate" := argonaut.Json.jObject(jobSpecJson(stackName, image, plan))
      )
    )

  def job(
    namespace: String,
    stackName: StackName,
    image:     Image,
    plan:      Plan
  ): Json =
    argonaut.Json.jObject(combineJsonObject(JsonObject.fromTraversableOnce(List(
      "kind"       := "Job",
      "metadata"   := argonaut.Json(
        "name"      := stackName.toString,
        "namespace" := namespace,
        "labels"    := argonaut.Json(
          "stackName"   := stackName.toString,
          "serviceName" := stackName.serviceType,
          "version"     := stackName.version.toString,
          "nelson"      := "true"
        )
      )
    )), jobSpecJson(stackName, image, plan)))

  private def jobSpecJson(
    stackName: StackName,
    image:     Image,
    plan:      Plan
  ): JsonObject = {
    val backoffLimit = JsonObject.single("backoffLimit", plan.environment.retries.getOrElse(3).asJson)

    JsonObject.fromTraversableOnce(List(
      "spec" := argonaut.Json.jObject(combineJsonObject(JsonObject.fromTraversableOnce(List(
        "completions"  := plan.environment.desiredInstances.getOrElse(1),
        "template"     := argonaut.Json(
          "metadata" := argonaut.Json(
            "name" := stackName.toString,
            "labels" := argonaut.Json(
              "stackName"   := stackName.toString,
              "serviceName" := stackName.serviceType,
              "version"     := stackName.version.toString,
              "nelson"      := "true"
            )
          ),
          "spec" := argonaut.Json(
            "containers" := List(
              argonaut.Json.jObject(combineJsonObject(JsonObject.from(List(
                "name"  := stackName.toString,
                "image" := image.toString,
                "env"   := plan.environment.bindings
              )), resources(plan.environment.cpu, plan.environment.memory)))
            ),
            // See: https://kubernetes.io/docs/concepts/workloads/controllers/jobs-run-to-completion/#pod-backoff-failure-policy
            // This should be "OnFailure" but at the time of this writing this section said:
            // Note: Due to a known issue #54870, when the spec.template.spec.restartPolicy field is set to “OnFailure”,
            // the back-off limit may be ineffective. As a short-term workaround, set the restart policy for the embedded template to “Never”
            // https://github.com/kubernetes/kubernetes/issues/54870
            "restartPolicy" := "Never"
          )
        )
      )), backoffLimit))
    ))
  }

  // HealthChecks in Nelson seem to correspond to Kubernetes liveness probes
  // Kubernetes seems to only support one one liveness probe, so take the first one..
  private def livenessProbe(healthChecks: List[HealthProbe]): JsonObject =
    healthChecks.headOption match {
      case None => JsonObject.empty
      case Some(HealthProbe(_, portRef, _, path, interval, timeout)) =>
        JsonObject.single("livenessProbe", argonaut.Json(
          "httpGet" := argonaut.Json(
            "path" := path.getOrElse("/"),
            "port" := portRef
          ),
          "periodSeconds"  := interval.toSeconds,
          "timeoutSeconds" := timeout.toSeconds
        ))
    }

  // Status seems to be largely undocumented in the K8s docs, so your best bet is to stare at
  // https://github.com/kubernetes/kubernetes/tree/master/api/openapi-spec
  // Recommend using 'jq' for your sanity

  final case class DeploymentStatus(
    availableReplicas:   Option[Int],
    unavailableReplicas: Option[Int]
  )

  object DeploymentStatus {
    implicit val deploymentStatusDecoder: DecodeJson[DeploymentStatus] =
      DecodeJson(c => {
        val status = c --\ "status"
        for {
          availableReplicas   <- (status --\ "availableReplicas").as[Option[Int]]
          unavailableReplicas <- (status --\ "unavailableReplicas").as[Option[Int]]
        } yield DeploymentStatus(availableReplicas, unavailableReplicas)
      })
  }

  final case class JobStatus(
    active:    Option[Int],
    failed:    Option[Int],
    succeeded: Option[Int]
  )

  object JobStatus {
    implicit val jobStatusDecoder: DecodeJson[JobStatus] =
      DecodeJson(c => {
        val status = c --\ "status"
        for {
          active    <- (status --\ "active").as[Option[Int]]
          failed    <- (status --\ "failed").as[Option[Int]]
          succeeded <- (status --\ "succeeded").as[Option[Int]]
        } yield JobStatus(active, failed, succeeded)
      })

    implicit val jobStatusMonoid: Monoid[JobStatus] = new Monoid[JobStatus] {
      def append(f1: JobStatus, f2: => JobStatus): JobStatus =
        JobStatus(
          active =    f1.active    |+| f2.active,
          failed =    f1.failed    |+| f2.failed,
          succeeded = f1.succeeded |+| f2.succeeded
        )

      def zero: JobStatus = JobStatus(None, None, None)
    }
  }

  private def combineJsonObject(x: JsonObject, y: JsonObject): JsonObject =
    JsonObject.fromTraversableOnce(x.toList ++ y.toList)

  private def containerPortsJson(ports: List[Port]): List[Json] =
    ports.map { port =>
      argonaut.Json(
        "name"          := port.ref,
        "containerPort" := port.port
      )
    }

  private def servicePortsJson(ports: List[Port]): List[Json] =
    ports.map { port =>
      argonaut.Json(
        "name"       := port.ref,
        "port"       := port.port,
        "targetPort" := port.port
      )
    }

  val healthStatusDecoder: DecodeJson[HealthStatus] =
    DecodeJson(c =>
      for {
        name        <- (c --\ "metadata" --\ "name").as[String]
        conditions  =  (c --\ "status" --\ "conditions").downAt(readyCondition)
        status      <- (conditions --\ "status").as[String].map(parseReadyCondition)
        details     <- (conditions --\ "message").as[Option[String]]
        node        <- (c --\ "spec" --\ "nodeName").as[String]
      } yield HealthStatus(name, status, node, details)
    )

  private def readyCondition(json: Json): Boolean =
    json.acursor.downField("type").as[String].map(_ == "Ready").toOption.getOrElse(false)

  private def parseReadyCondition(s: String): HealthCheck = s match {
    case "True"  => Passing
    case "False" => Failing
    case _       => Unknown
  }

  private implicit val envVarEncoder: EncodeJson[EnvironmentVariable] =
    EncodeJson { (ev: EnvironmentVariable) =>
      ("name"  := ev.name)  ->:
      ("value" := ev.value) ->:
      jEmptyObject
    }
}<|MERGE_RESOLUTION|>--- conflicted
+++ resolved
@@ -1,7 +1,7 @@
 package nelson
 
 import nelson.Datacenter.StackName
-import nelson.Manifest.{EnvironmentVariable, HealthCheck => HealthProbe, Plan, Ports, Port}
+import nelson.Manifest.{EnvironmentVariable, HealthCheck => HealthProbe, ResourceSpec, Plan, Ports, Port}
 import nelson.docker.Docker.Image
 import nelson.health._
 
@@ -21,12 +21,6 @@
 import scalaz.{Foldable, Monoid}
 import scalaz.Scalaz._
 
-<<<<<<< HEAD
-import nelson.Datacenter.StackName
-import nelson.Manifest.{EnvironmentVariable, HealthCheck => HealthProbe, ResourceSpec, Plan, Ports, Port}
-import nelson.docker.Docker.Image
-import nelson.health._
-=======
 sealed abstract class KubernetesVersion extends Product with Serializable
 
 object KubernetesVersion {
@@ -41,7 +35,6 @@
     case _     => None
   }
 }
->>>>>>> 797beaac
 
 /**
  * A bare bones Kubernetes client used for impelementing a Kubernetes
@@ -237,11 +230,7 @@
           "spec" := argonaut.Json(
             "containers" := List(
 
-<<<<<<< HEAD
-              argonaut.Json.jObject(combineJsonObject(combineJsonObject(JsonObject.from(List(
-=======
-              argonaut.Json.jObject(combineJsonObject(JsonObject.fromTraversableOnce(List(
->>>>>>> 797beaac
+              argonaut.Json.jObject(combineJsonObject(combineJsonObject(JsonObject.fromTraversableOnce(List(
                 "name"      := stackName.toString,
                 "image"     := image.toString,
                 "env"       := plan.environment.bindings,
@@ -340,7 +329,7 @@
           ),
           "spec" := argonaut.Json(
             "containers" := List(
-              argonaut.Json.jObject(combineJsonObject(JsonObject.from(List(
+              argonaut.Json.jObject(combineJsonObject(JsonObject.fromTraversableOnce(List(
                 "name"  := stackName.toString,
                 "image" := image.toString,
                 "env"   := plan.environment.bindings
