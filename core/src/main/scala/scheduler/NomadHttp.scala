--- conflicted
+++ resolved
@@ -28,7 +28,7 @@
 import scalaz.std.list._
 import journal.Logger
 import Manifest.{Environment, EnvironmentVariable, HealthCheck, Plan, Port, Ports, UnitDef}
-import Domain.{Deployment, StackName}
+import Datacenter.{Deployment, StackName}
 import docker.Docker
 import Docker.Image
 import nelson.DeploymentStatus
@@ -79,21 +79,6 @@
     client.expect[List[RunningUnit]](req)(jsonOf[List[RunningUnit]]).map(_.toSet)
   }
 
-<<<<<<< HEAD
-  private def allocations(dc: Domain, prefix: Option[String]): Task[List[TaskGroupAllocation]] = {
-    val baseUri = nomad.endpoint / "v1" / "allocations"
-    val uri = prefix.cata(p => baseUri.withQueryParam("prefix", p), baseUri)
-    val req = addCreds(dc, Request(Method.GET, uri))
-
-    client.expect[List[TaskGroupAllocation]](req)(jsonOf[List[TaskGroupAllocation]])
-  }
-
-  def equivalentStatus(nelson: DeploymentStatus, reverseChrono: NonEmptyList[Set[TaskStatus]]): Task[Boolean] = Task.now {
-    NomadHttp.equivalentStatus(nelson, reverseChrono)
-  }
-
-=======
->>>>>>> cabf4109
   /*
    * Calls Nomad to delete a unit in a given domain
    */
