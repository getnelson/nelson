--- conflicted
+++ resolved
@@ -33,13 +33,6 @@
 
   final case class RunningUnits(dc: Domain, prefix: Option[String]) extends SchedulerOp[Set[RunningUnit]]
 
-<<<<<<< HEAD
-  final case class Allocations(dc: Domain, prefix: Option[String]) extends SchedulerOp[List[TaskGroupAllocation]]
-
-  final case class EquivalentStatus(nelson: DeploymentStatus, reverseChrono: NonEmptyList[Set[TaskStatus]]) extends SchedulerOp[Boolean]
-
-=======
->>>>>>> cabf4109
   type SchedulerF[A] = Free.FreeC[SchedulerOp, A]
 
   def launch(i: Image, dc: Domain, ns: NamespaceName, a: UnitDef @@ Versioned, p: Plan, hash: String): SchedulerF[String] =
@@ -53,14 +46,4 @@
 
   def runningUnits(dc: Domain, prefix: Option[String] = None): SchedulerF[Set[RunningUnit]] =
     Free.liftFC(RunningUnits(dc, prefix))
-<<<<<<< HEAD
-
-  def equivalentStatus(nelson: DeploymentStatus, reverseChrono: NonEmptyList[Set[TaskStatus]]): SchedulerF[Boolean] =
-    Free.liftFC(EquivalentStatus(nelson, reverseChrono))
-
-  def allocations(dc: Domain, prefix: Option[String] = None): SchedulerF[List[TaskGroupAllocation]] =
-    Free.liftFC(Allocations(dc, prefix))
-}
-=======
-}
->>>>>>> cabf4109
+}