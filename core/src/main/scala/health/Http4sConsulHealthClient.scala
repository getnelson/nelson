--- conflicted
+++ resolved
@@ -17,21 +17,12 @@
 package nelson
 package health
 
-import argonaut._, Argonaut._
-
 import cats.effect.IO
 import nelson.CatsHelpers._
 
+import helm.ConsulOp
+
 import scalaz.~>
-<<<<<<< HEAD
-import scalaz.syntax.std.option._
-=======
-import scalaz.concurrent.Task
-import helm.ConsulOp
-import argonaut._, Argonaut._
->>>>>>> cb51d8b6
-
-import helm.ConsulOp
 
 final case class Http4sConsulHealthClient(client: ConsulOp ~> IO) extends (HealthCheckOp ~> IO) {
 
